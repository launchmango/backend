--- conflicted
+++ resolved
@@ -219,7 +219,6 @@
 		}
 	}
 
-<<<<<<< HEAD
 	buf := new(bytes.Buffer)
 	cmd := exec.Command("ios-sim", "launch", "build/Release-iphonesimulator/" + projectName + ".app")
 	cmd.Stdout = buf
@@ -230,7 +229,6 @@
 		w.WriteHeader(http.StatusInternalServerError)
 		log.Println(buf.String())
 	}
-=======
 }
 
 func getRepoFile(w http.ResponseWriter, r *http.Request) {
@@ -274,5 +272,4 @@
 	f, _ := file.Stat()
 	ioutil.WriteFile(filePath, body, f.Mode())
 	file.Write([]byte("FOOBAR"))
->>>>>>> 9c00bdc8
 }